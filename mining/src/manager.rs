--- conflicted
+++ resolved
@@ -1082,10 +1082,7 @@
 mod tests {
     use super::*;
     use kaspa_consensus_core::subnets;
-<<<<<<< HEAD
-=======
     use std::iter::repeat_n;
->>>>>>> 37c23a00
 
     fn transactions(length: usize) -> Vec<Transaction> {
         let tx = || {
@@ -1093,11 +1090,7 @@
             tx.set_mass(2);
             tx
         };
-<<<<<<< HEAD
-        let mut txs = std::iter::repeat_n(tx(), length).collect_vec();
-=======
         let mut txs = repeat_n(tx(), length).collect_vec();
->>>>>>> 37c23a00
         txs[0].subnetwork_id = subnets::SUBNETWORK_ID_COINBASE;
         txs
     }
