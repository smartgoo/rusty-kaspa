--- conflicted
+++ resolved
@@ -16,11 +16,7 @@
 
 #[derive(Clone, CastFromJs)]
 #[cfg_attr(feature = "py-sdk", pyclass)]
-<<<<<<< HEAD
 #[wasm_bindgen(inspectable)]
-=======
-#[wasm_bindgen]
->>>>>>> e1662be4
 pub struct XPrv {
     inner: ExtendedPrivateKey<SecretKey>,
 }
