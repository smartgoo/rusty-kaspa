use kaspa_bip32::{ChainCode, KeyFingerprint, Prefix};
use std::{fmt, str::FromStr};

use crate::imports::*;

///
/// Extended public key (XPub).
///
/// This class allows accepts another XPub and and provides
/// functions for derivation of dependent child public keys.
///
/// Please note that Kaspa extended public keys use `kpub` prefix.
///
/// @see {@link PrivateKeyGenerator}, {@link PublicKeyGenerator}, {@link XPrv}, {@link Mnemonic}
/// @category Wallet SDK
///
#[derive(Clone, CastFromJs)]
#[cfg_attr(feature = "py-sdk", pyclass)]
<<<<<<< HEAD
#[wasm_bindgen(inspectable)]
=======
#[wasm_bindgen]
>>>>>>> e1662be4
pub struct XPub {
    inner: ExtendedPublicKey<secp256k1::PublicKey>,
}

impl XPub {
    pub fn inner(&self) -> &ExtendedPublicKey<secp256k1::PublicKey> {
        &self.inner
    }
}

#[wasm_bindgen]
impl XPub {
    #[wasm_bindgen(constructor)]
    pub fn try_new(xpub: &str) -> Result<XPub> {
        let inner = ExtendedPublicKey::<secp256k1::PublicKey>::from_str(xpub)?;
        Ok(Self { inner })
    }

    #[wasm_bindgen(js_name=deriveChild)]
    pub fn derive_child(&self, child_number: u32, hardened: Option<bool>) -> Result<XPub> {
        let child_number = ChildNumber::new(child_number, hardened.unwrap_or(false))?;
        let inner = self.inner.derive_child(child_number)?;
        Ok(Self { inner })
    }

    #[wasm_bindgen(js_name=derivePath)]
    pub fn derive_path(&self, path: &JsValue) -> Result<XPub> {
        let path = DerivationPath::try_cast_from(path)?;
        let inner = self.inner.clone().derive_path(path.as_ref().into())?;
        Ok(Self { inner })
    }

    //#[wasm_bindgen(js_name = toString)]
    #[wasm_bindgen(js_name = intoString)]
    pub fn to_str(&self, prefix: &str) -> Result<String> {
        Ok(self.inner.to_string(Some(prefix.try_into()?)))
    }

    #[wasm_bindgen(js_name = toPublicKey)]
    pub fn public_key(&self) -> PublicKey {
        self.inner.public_key().into()
    }

    // ~~~~ Getters ~~~~

    #[wasm_bindgen(getter)]
    pub fn xpub(&self) -> Result<String> {
        let str = self.inner.to_extended_key("kpub".try_into()?).to_string();
        Ok(str)
    }

    #[wasm_bindgen(getter)]
    pub fn depth(&self) -> u8 {
        self.inner.attrs().depth
    }

    #[wasm_bindgen(getter, js_name = parentFingerprint)]
    pub fn parent_fingerprint_as_hex_string(&self) -> String {
        self.inner.attrs().parent_fingerprint.to_vec().to_hex()
    }

    #[wasm_bindgen(getter, js_name = childNumber)]
    pub fn child_number(&self) -> u32 {
        self.inner.attrs().child_number.into()
    }

    #[wasm_bindgen(getter, js_name = chainCode)]
    pub fn chain_code_as_hex_string(&self) -> String {
        self.inner.attrs().chain_code.to_vec().to_hex()
    }
}

<<<<<<< HEAD
impl XPub {
    pub fn parent_fingerprint(&self) -> KeyFingerprint {
        self.inner.attrs().parent_fingerprint
    }

    pub fn chain_code(&self) -> ChainCode {
        self.inner.attrs().chain_code
    }
}

=======
>>>>>>> e1662be4
#[cfg(feature = "py-sdk")]
#[pymethods]
impl XPub {
    #[new]
    pub fn try_new_py(xpub: String) -> PyResult<XPub> {
        let inner = ExtendedPublicKey::<secp256k1::PublicKey>::from_str(&xpub)?;
        Ok(Self { inner })
    }

    #[pyo3(name = "derive_child")]
    pub fn derive_child_py(&self, chile_number: u32, hardened: Option<bool>) -> PyResult<XPub> {
        let chile_number = ChildNumber::new(chile_number, hardened.unwrap_or(false))?;
        let inner = self.inner.derive_child(chile_number)?;
        Ok(Self { inner })
    }

    #[pyo3(name = "derive_path")]
    pub fn derive_path_py(&self, path: String) -> PyResult<XPub> {
        let path = DerivationPath::new(path.as_str())?;
        let inner = self.inner.clone().derive_path((&path).into())?;
        Ok(Self { inner })
    }

    #[pyo3(name = "to_str")]
    pub fn to_str_py(&self, prefix: &str) -> Result<String> {
        Ok(self.inner.to_string(Some(prefix.try_into()?)))
    }

    #[pyo3(name = "public_key")]
    pub fn public_key_py(&self) -> PublicKey {
        self.inner.public_key().into()
    }
}

<<<<<<< HEAD

=======
>>>>>>> e1662be4
impl From<ExtendedPublicKey<secp256k1::PublicKey>> for XPub {
    fn from(inner: ExtendedPublicKey<secp256k1::PublicKey>) -> Self {
        Self { inner }
    }
}

#[wasm_bindgen]
extern "C" {
    #[wasm_bindgen(typescript_type = "XPub | string")]
    pub type XPubT;
}

impl TryCastFromJs for XPub {
    type Error = Error;
    fn try_cast_from<'a, R>(value: &'a R) -> Result<Cast<Self>, Self::Error>
    where
        R: AsRef<JsValue> + 'a,
    {
        Self::resolve(value, || {
            if let Some(xpub) = value.as_ref().as_string() {
                Ok(XPub::try_new(xpub.as_str())?)
            } else {
                Err(Error::InvalidXPub)
            }
        })
    }
}

pub struct NetworkTaggedXpub {
    pub xpub: ExtendedPublicKey<secp256k1::PublicKey>,
    pub network_id: NetworkId,
}
// impl NetworkTaggedXpub {

// }

impl fmt::Display for NetworkTaggedXpub {
    fn fmt(&self, f: &mut fmt::Formatter<'_>) -> fmt::Result {
        let obj: XPub = self.xpub.clone().into();
        write!(f, "{}", obj.inner.to_string(Some(Prefix::from(self.network_id))))
    }
}

type TaggedXpub = (ExtendedPublicKey<secp256k1::PublicKey>, NetworkId);

impl From<TaggedXpub> for NetworkTaggedXpub {
    fn from(value: TaggedXpub) -> Self {
        Self { xpub: value.0, network_id: value.1 }
    }
}<|MERGE_RESOLUTION|>--- conflicted
+++ resolved
@@ -16,11 +16,7 @@
 ///
 #[derive(Clone, CastFromJs)]
 #[cfg_attr(feature = "py-sdk", pyclass)]
-<<<<<<< HEAD
 #[wasm_bindgen(inspectable)]
-=======
-#[wasm_bindgen]
->>>>>>> e1662be4
 pub struct XPub {
     inner: ExtendedPublicKey<secp256k1::PublicKey>,
 }
@@ -93,7 +89,6 @@
     }
 }
 
-<<<<<<< HEAD
 impl XPub {
     pub fn parent_fingerprint(&self) -> KeyFingerprint {
         self.inner.attrs().parent_fingerprint
@@ -104,8 +99,6 @@
     }
 }
 
-=======
->>>>>>> e1662be4
 #[cfg(feature = "py-sdk")]
 #[pymethods]
 impl XPub {
@@ -140,10 +133,6 @@
     }
 }
 
-<<<<<<< HEAD
-
-=======
->>>>>>> e1662be4
 impl From<ExtendedPublicKey<secp256k1::PublicKey>> for XPub {
     fn from(inner: ExtendedPublicKey<secp256k1::PublicKey>) -> Self {
         Self { inner }
