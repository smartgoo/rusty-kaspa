--- conflicted
+++ resolved
@@ -99,35 +99,22 @@
     }
 }
 
-<<<<<<< HEAD
 #[cfg(feature = "py-sdk")]
 #[pymethods]
 impl Keypair {
     #[getter]
-=======
-// PY-NOTE: Python specific fn implementations
-#[cfg(feature = "py-sdk")]
-#[pymethods]
-impl Keypair {
->>>>>>> e1662be4
     #[pyo3(name = "xonly_public_key")]
     pub fn get_xonly_public_key_py(&self) -> String {
         self.xonly_public_key.to_string()
     }
 
-<<<<<<< HEAD
     #[getter]
-=======
->>>>>>> e1662be4
     #[pyo3(name = "public_key")]
     pub fn get_public_key_py(&self) -> String {
         PublicKey::from(&self.public_key).to_string()
     }
 
-<<<<<<< HEAD
     #[getter]
-=======
->>>>>>> e1662be4
     #[pyo3(name = "private_key")]
     pub fn get_private_key_py(&self) -> String {
         PrivateKey::from(&self.secret_key).to_hex()
