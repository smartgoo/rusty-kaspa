--- conflicted
+++ resolved
@@ -776,7 +776,7 @@
         let res = self.virtual_processor.get_populated_transactions_by_accepting_daa_score(
             tx_ids,
             accepting_block_daa_score,
-            self.get_source(),
+            self.get_retention_period_root(),
         )?;
 
         Ok(res)
@@ -789,7 +789,6 @@
     ) -> ConsensusResult<Vec<SignableTransaction>> {
         // We need consistency between the pruning_point_store, utxo_diffs_store, block_transactions_store, selected chain and headers store reads
         let _guard = self.pruning_lock.blocking_read();
-<<<<<<< HEAD
         Ok(self.virtual_processor.get_populated_transactions_by_accepting_block(tx_ids, accepting_block)?)
     }
 
@@ -812,9 +811,6 @@
             })
             .flatten()
             .collect::<Vec<_>>())
-=======
-        self.virtual_processor.get_populated_transaction(txid, accepting_block_daa_score, self.get_retention_period_root())
->>>>>>> ac677a0f
     }
 
     fn get_virtual_parents(&self) -> BlockHashSet {
