--- conflicted
+++ resolved
@@ -40,7 +40,6 @@
         &self,
         block_hash: Hash,
         retention_period_root_hash: Hash,
-<<<<<<< HEAD
         sink_hash: Hash,
     ) -> UtxoInquirerResult<Option<MergesetAcceptanceMetaData>> {
         // accepting block hash, daa score, acceptance data
@@ -88,13 +87,6 @@
         let utxo_store = &virual_state_read.utxo_set;
 
         let mut signable_transactions = Vec::with_capacity(txs.len());
-=======
-    ) -> Result<SignableTransaction, UtxoInquirerError> {
-        let retention_period_root_daa_score = self
-            .headers_store
-            .get_daa_score(retention_period_root_hash)
-            .map_err(|_| UtxoInquirerError::MissingCompactHeaderForBlockHash(retention_period_root_hash))?;
->>>>>>> eb71df4d
 
         if let Some(mergeset_meta_data) = self.find_accepting_data(block_hash, retention_period_root_hash, sink_hash)? {
             // We have a mergeset acceptance, so we most factor in the acceptance data to populate the transactions
