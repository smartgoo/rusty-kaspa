use futures_util::future::BoxFuture;
use kaspa_muhash::MuHash;
use std::sync::Arc;

use crate::{
    acceptance_data::AcceptanceData,
    api::args::{TransactionValidationArgs, TransactionValidationBatchArgs},
    block::{Block, BlockTemplate, TemplateBuildMode, TemplateTransactionSelector, VirtualStateApproxId},
    blockstatus::BlockStatus,
    coinbase::MinerData,
    daa_score_timestamp::DaaScoreTimestamp,
    errors::{
        block::{BlockProcessResult, RuleError},
        coinbase::CoinbaseResult,
        consensus::ConsensusResult,
        pruning::PruningImportResult,
        tx::TxResult,
    },
    header::Header,
    pruning::{PruningPointProof, PruningPointTrustedData, PruningPointsList, PruningProofMetadata},
    trusted::{ExternalGhostdagData, TrustedBlock},
<<<<<<< HEAD
    tx::{MutableTransaction, Transaction, TransactionIndexType, TransactionOutpoint, UtxoEntry},
=======
    tx::{MutableTransaction, SignableTransaction, Transaction, TransactionOutpoint, UtxoEntry},
    utxo::utxo_inquirer::UtxoInquirerError,
>>>>>>> 47c10594
    BlockHashSet, BlueWorkType, ChainPath,
};
use kaspa_hashes::Hash;

pub use self::stats::{BlockCount, ConsensusStats};

pub mod args;
pub mod counters;
pub mod stats;

pub type BlockValidationFuture = BoxFuture<'static, BlockProcessResult<BlockStatus>>;

/// A struct returned by consensus for block validation processing calls
pub struct BlockValidationFutures {
    /// A future triggered when block processing is completed (header and body processing)
    pub block_task: BlockValidationFuture,

    /// A future triggered when DAG state which included this block has been processed by the virtual processor
    /// (exceptions are header-only blocks and trusted blocks which have the future completed before virtual
    /// processing along with the `block_task`)
    pub virtual_state_task: BlockValidationFuture,
}

/// Abstracts the consensus external API
#[allow(unused_variables)]
pub trait ConsensusApi: Send + Sync {
    fn build_block_template(
        &self,
        miner_data: MinerData,
        tx_selector: Box<dyn TemplateTransactionSelector>,
        build_mode: TemplateBuildMode,
    ) -> Result<BlockTemplate, RuleError> {
        unimplemented!()
    }

    fn validate_and_insert_block(&self, block: Block) -> BlockValidationFutures {
        unimplemented!()
    }

    fn validate_and_insert_trusted_block(&self, tb: TrustedBlock) -> BlockValidationFutures {
        unimplemented!()
    }

    /// Populates the mempool transaction with maximally found UTXO entry data and proceeds to full transaction
    /// validation if all are found. If validation is successful, also `transaction.calculated_fee` is expected to be populated.
    fn validate_mempool_transaction(&self, transaction: &mut MutableTransaction, args: &TransactionValidationArgs) -> TxResult<()> {
        unimplemented!()
    }

    /// Populates the mempool transactions with maximally found UTXO entry data and proceeds to full transactions
    /// validation if all are found. If validation is successful, also `transaction.calculated_fee` is expected to be populated.
    fn validate_mempool_transactions_in_parallel(
        &self,
        transactions: &mut [MutableTransaction],
        args: &TransactionValidationBatchArgs,
    ) -> Vec<TxResult<()>> {
        unimplemented!()
    }

    /// Populates the mempool transaction with maximally found UTXO entry data.
    fn populate_mempool_transaction(&self, transaction: &mut MutableTransaction) -> TxResult<()> {
        unimplemented!()
    }

    /// Populates the mempool transactions with maximally found UTXO entry data.
    fn populate_mempool_transactions_in_parallel(&self, transactions: &mut [MutableTransaction]) -> Vec<TxResult<()>> {
        unimplemented!()
    }

    fn calculate_transaction_compute_mass(&self, transaction: &Transaction) -> u64 {
        unimplemented!()
    }

    fn calculate_transaction_storage_mass(&self, transaction: &MutableTransaction) -> Option<u64> {
        unimplemented!()
    }

    /// Returns an aggregation of consensus stats. Designed to be a fast call.
    fn get_stats(&self) -> ConsensusStats {
        unimplemented!()
    }

    fn get_virtual_daa_score(&self) -> u64 {
        unimplemented!()
    }

    fn get_virtual_bits(&self) -> u32 {
        unimplemented!()
    }

    fn get_virtual_past_median_time(&self) -> u64 {
        unimplemented!()
    }

    fn get_virtual_merge_depth_root(&self) -> Option<Hash> {
        unimplemented!()
    }

    /// Returns the `BlueWork` threshold at which blocks with lower or equal blue work are considered
    /// to be un-mergeable by current virtual state.
    /// (Note: in some rare cases when the node is unsynced the function might return zero as the threshold)
    fn get_virtual_merge_depth_blue_work_threshold(&self) -> BlueWorkType {
        unimplemented!()
    }

    fn get_sink(&self) -> Hash {
        unimplemented!()
    }

    fn get_sink_timestamp(&self) -> u64 {
        unimplemented!()
    }

    fn get_current_block_color(&self, hash: Hash) -> Option<bool> {
        unimplemented!()
    }

    fn get_virtual_state_approx_id(&self) -> VirtualStateApproxId {
        unimplemented!()
    }

    /// source refers to the earliest block from which the current node has full header & block data  
    fn get_source(&self) -> Hash {
        unimplemented!()
    }

    fn estimate_block_count(&self) -> BlockCount {
        unimplemented!()
    }

    /// Returns whether this consensus is considered synced or close to being synced.
    ///
    /// This info is used to determine if it's ok to use a block template from this node for mining purposes.
    fn is_nearly_synced(&self) -> bool {
        unimplemented!()
    }

    /// Gets the virtual chain paths from `low` to the `sink` hash, or until `chain_path_added_limit` is reached
    ///
    /// Note:   
    ///     1) `chain_path_added_limit` will populate removed fully, and then the added chain path, up to `chain_path_added_limit` amount of hashes.
    ///     1.1) use `None to impose no limit with optimized backward chain iteration, for better performance in cases where batching is not required.
    fn get_virtual_chain_from_block(&self, low: Hash, chain_path_added_limit: Option<usize>) -> ConsensusResult<ChainPath> {
        unimplemented!()
    }

    fn get_chain_block_samples(&self) -> Vec<DaaScoreTimestamp> {
        unimplemented!()
    }

    /// Returns the fully populated transaction with the given txid which was accepted at the provided accepting_block_daa_score.
    /// The argument `accepting_block_daa_score` is expected to be the DAA score of the accepting chain block of `txid`.
    fn get_populated_transaction(&self, txid: Hash, accepting_block_daa_score: u64) -> Result<SignableTransaction, UtxoInquirerError> {
        unimplemented!()
    }

    fn get_virtual_parents(&self) -> BlockHashSet {
        unimplemented!()
    }

    fn get_virtual_parents_len(&self) -> usize {
        unimplemented!()
    }

    fn get_virtual_utxos(
        &self,
        from_outpoint: Option<TransactionOutpoint>,
        chunk_size: usize,
        skip_first: bool,
    ) -> Vec<(TransactionOutpoint, UtxoEntry)> {
        unimplemented!()
    }

    fn get_tips(&self) -> Vec<Hash> {
        unimplemented!()
    }

    fn get_tips_len(&self) -> usize {
        unimplemented!()
    }

    fn modify_coinbase_payload(&self, payload: Vec<u8>, miner_data: &MinerData) -> CoinbaseResult<Vec<u8>> {
        unimplemented!()
    }

    fn calc_transaction_hash_merkle_root(&self, txs: &[Transaction], pov_daa_score: u64) -> Hash {
        unimplemented!()
    }

    fn validate_pruning_proof(&self, proof: &PruningPointProof, proof_metadata: &PruningProofMetadata) -> PruningImportResult<()> {
        unimplemented!()
    }

    fn apply_pruning_proof(&self, proof: PruningPointProof, trusted_set: &[TrustedBlock]) -> PruningImportResult<()> {
        unimplemented!()
    }

    fn import_pruning_points(&self, pruning_points: PruningPointsList) {
        unimplemented!()
    }

    fn append_imported_pruning_point_utxos(&self, utxoset_chunk: &[(TransactionOutpoint, UtxoEntry)], current_multiset: &mut MuHash) {
        unimplemented!()
    }

    fn import_pruning_point_utxo_set(&self, new_pruning_point: Hash, imported_utxo_multiset: MuHash) -> PruningImportResult<()> {
        unimplemented!()
    }

    fn is_chain_ancestor_of(&self, low: Hash, high: Hash) -> ConsensusResult<bool> {
        unimplemented!()
    }

    fn get_hashes_between(&self, low: Hash, high: Hash, max_blocks: usize) -> ConsensusResult<(Vec<Hash>, Hash)> {
        unimplemented!()
    }

    fn get_header(&self, hash: Hash) -> ConsensusResult<Arc<Header>> {
        unimplemented!()
    }

    fn get_headers_selected_tip(&self) -> Hash {
        unimplemented!()
    }

    /// Returns the antipast of block `hash` from the POV of `context`, i.e. `antipast(hash) ∩ past(context)`.
    /// Since this might be an expensive operation for deep blocks, we allow the caller to specify a limit
    /// `max_traversal_allowed` on the maximum amount of blocks to traverse for obtaining the answer
    fn get_antipast_from_pov(&self, hash: Hash, context: Hash, max_traversal_allowed: Option<u64>) -> ConsensusResult<Vec<Hash>> {
        unimplemented!()
    }

    /// Returns the anticone of block `hash` from the POV of `virtual`
    fn get_anticone(&self, hash: Hash) -> ConsensusResult<Vec<Hash>> {
        unimplemented!()
    }

    fn get_pruning_point_proof(&self) -> Arc<PruningPointProof> {
        unimplemented!()
    }

    fn create_virtual_selected_chain_block_locator(&self, low: Option<Hash>, high: Option<Hash>) -> ConsensusResult<Vec<Hash>> {
        unimplemented!()
    }

    fn create_block_locator_from_pruning_point(&self, high: Hash, limit: usize) -> ConsensusResult<Vec<Hash>> {
        unimplemented!()
    }

    fn pruning_point_headers(&self) -> Vec<Arc<Header>> {
        unimplemented!()
    }

    fn get_pruning_point_anticone_and_trusted_data(&self) -> ConsensusResult<Arc<PruningPointTrustedData>> {
        unimplemented!()
    }

    fn get_block(&self, hash: Hash) -> ConsensusResult<Block> {
        unimplemented!()
    }

    fn get_block_transactions(&self, hash: Hash, indices: Option<Vec<TransactionIndexType>>) -> ConsensusResult<Arc<Vec<Transaction>>> {
        unimplemented!()
    }

    fn get_block_even_if_header_only(&self, hash: Hash) -> ConsensusResult<Block> {
        unimplemented!()
    }

    fn get_ghostdag_data(&self, hash: Hash) -> ConsensusResult<ExternalGhostdagData> {
        unimplemented!()
    }

    fn get_block_children(&self, hash: Hash) -> Option<Vec<Hash>> {
        unimplemented!()
    }

    fn get_block_parents(&self, hash: Hash) -> Option<Arc<Vec<Hash>>> {
        unimplemented!()
    }

    fn get_block_status(&self, hash: Hash) -> Option<BlockStatus> {
        unimplemented!()
    }

    fn get_block_acceptance_data(&self, hash: Hash) -> ConsensusResult<Arc<AcceptanceData>> {
        unimplemented!()
    }

    /// Returns acceptance data for a set of blocks belonging to the selected parent chain.
    ///
    /// See `self::get_virtual_chain`
    fn get_blocks_acceptance_data(
        &self,
        hashes: &[Hash],
        merged_blocks_limit: Option<usize>,
    ) -> ConsensusResult<Vec<Arc<AcceptanceData>>> {
        unimplemented!()
    }

    fn is_chain_block(&self, hash: Hash) -> ConsensusResult<bool> {
        unimplemented!()
    }

    fn get_pruning_point_utxos(
        &self,
        expected_pruning_point: Hash,
        from_outpoint: Option<TransactionOutpoint>,
        chunk_size: usize,
        skip_first: bool,
    ) -> ConsensusResult<Vec<(TransactionOutpoint, UtxoEntry)>> {
        unimplemented!()
    }

    fn get_missing_block_body_hashes(&self, high: Hash) -> ConsensusResult<Vec<Hash>> {
        unimplemented!()
    }

    fn pruning_point(&self) -> Hash {
        unimplemented!()
    }

    // TODO: Delete this function once there's no need for go-kaspad backward compatibility.
    fn get_daa_window(&self, hash: Hash) -> ConsensusResult<Vec<Hash>> {
        unimplemented!()
    }

    // TODO: Think of a better name.
    // TODO: Delete this function once there's no need for go-kaspad backward compatibility.
    fn get_trusted_block_associated_ghostdag_data_block_hashes(&self, hash: Hash) -> ConsensusResult<Vec<Hash>> {
        unimplemented!()
    }

    fn estimate_network_hashes_per_second(&self, start_hash: Option<Hash>, window_size: usize) -> ConsensusResult<u64> {
        unimplemented!()
    }

    fn validate_pruning_points(&self) -> ConsensusResult<()> {
        unimplemented!()
    }

    fn are_pruning_points_violating_finality(&self, pp_list: PruningPointsList) -> bool {
        unimplemented!()
    }

    fn creation_timestamp(&self) -> u64 {
        unimplemented!()
    }

    fn finality_point(&self) -> Hash {
        unimplemented!()
    }
}

pub type DynConsensus = Arc<dyn ConsensusApi>;<|MERGE_RESOLUTION|>--- conflicted
+++ resolved
@@ -19,12 +19,8 @@
     header::Header,
     pruning::{PruningPointProof, PruningPointTrustedData, PruningPointsList, PruningProofMetadata},
     trusted::{ExternalGhostdagData, TrustedBlock},
-<<<<<<< HEAD
-    tx::{MutableTransaction, Transaction, TransactionIndexType, TransactionOutpoint, UtxoEntry},
-=======
-    tx::{MutableTransaction, SignableTransaction, Transaction, TransactionOutpoint, UtxoEntry},
+    tx::{MutableTransaction, SignableTransaction, Transaction, TransactionOutpoint, UtxoEntry, TransactionIndexType},
     utxo::utxo_inquirer::UtxoInquirerError,
->>>>>>> 47c10594
     BlockHashSet, BlueWorkType, ChainPath,
 };
 use kaspa_hashes::Hash;
