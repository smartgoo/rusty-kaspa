use std::iter::once;

use crate::{
    data_stack::{Kip10I64, OpcodeData},
    opcodes::{codes::*, OP_1_NEGATE_VAL, OP_DATA_MAX_VAL, OP_DATA_MIN_VAL, OP_SMALL_INT_MAX_VAL},
    MAX_SCRIPTS_SIZE, MAX_SCRIPT_ELEMENT_SIZE,
};
use hexplay::{HexView, HexViewBuilder};
use kaspa_txscript_errors::SerializationError;
use thiserror::Error;

/// DEFAULT_SCRIPT_ALLOC is the default size used for the backing array
/// for a script being built by the ScriptBuilder. The array will
/// dynamically grow as needed, but this figure is intended to provide
/// enough space for vast majority of scripts without needing to grow the
/// backing array multiple times.
const DEFAULT_SCRIPT_ALLOC: usize = 512;

#[derive(Error, PartialEq, Eq, Debug, Clone, Copy)]
pub enum ScriptBuilderError {
    #[error("adding opcode {0} would exceed the maximum allowed canonical script length of {MAX_SCRIPTS_SIZE}")]
    OpCodeRejected(u8),

    #[error("adding {0} opcodes would exceed the maximum allowed canonical script length of {MAX_SCRIPTS_SIZE}")]
    OpCodesRejected(usize),

    #[error("adding {0} bytes of data would exceed the maximum allowed canonical script length of {MAX_SCRIPTS_SIZE}")]
    DataRejected(usize),

    #[error("adding a data element of {0} bytes exceed the maximum allowed script element size of {MAX_SCRIPT_ELEMENT_SIZE}")]
    ElementExceedsMaxSize(usize),

    #[error("adding integer {0} would exceed the maximum allowed canonical script length of {MAX_SCRIPTS_SIZE}")]
    IntegerRejected(i64),

    #[error(transparent)]
    Serialization(#[from] SerializationError),
}
pub type ScriptBuilderResult<T> = std::result::Result<T, ScriptBuilderError>;

/// ScriptBuilder provides a facility for building custom scripts. It allows
/// you to push opcodes, ints, and data while respecting canonical encoding. In
/// general it does not ensure the script will execute correctly, however any
/// data pushes which would exceed the maximum allowed script engine limits and
/// are therefore guaranteed not to execute will not be pushed and will result in
/// the Script function returning an error.
///
/// For example, the following would build a 2-of-3 multisig script for usage in
/// a pay-to-script-hash (although in this situation MultiSigScript() would be a
/// better choice to generate the script):
///
/// ```
/// use kaspa_txscript::opcodes::codes::*;
/// use kaspa_txscript::script_builder::{ScriptBuilderResult, ScriptBuilder};
/// fn build_multisig_script(pub_key1: &[u8], pub_key2: &[u8], pub_key3: &[u8]) -> ScriptBuilderResult<Vec<u8>> {
///     Ok(ScriptBuilder::new()
///         .add_op(Op2)?
///         .add_data(pub_key1)?.add_data(pub_key2)?.add_data(pub_key3)?
///         .add_op(Op3)?
///         .add_op(OpCheckMultiSig)?
///         .drain())
/// }
/// ```
pub struct ScriptBuilder {
    script: Vec<u8>,
}

impl ScriptBuilder {
    pub fn new() -> Self {
        Self { script: Vec::with_capacity(DEFAULT_SCRIPT_ALLOC) }
    }

    pub fn script(&self) -> &[u8] {
        &self.script
    }

<<<<<<< HEAD
    #[cfg(any(test, target_arch = "wasm32", feature = "py-sdk"))]
    pub fn extend(&mut self, data: &[u8]) {
        self.script.extend(data);
=======
    pub fn script_mut(&mut self) -> &mut Vec<u8> {
        &mut self.script
>>>>>>> 1adeae8e
    }

    pub fn drain(&mut self) -> Vec<u8> {
        // Note that the internal script, when taken, is replaced by
        // vector with no predefined capacity because the script
        // builder is not supposed to be reused after a call
        // to drain.
        std::mem::take(&mut self.script)
    }

    /// Pushes the passed opcode to the end of the script. The script will not
    /// be modified if pushing the opcode would cause the script to exceed the
    /// maximum allowed script engine size.
    pub fn add_op(&mut self, opcode: u8) -> ScriptBuilderResult<&mut Self> {
        // Pushes that would cause the script to exceed the largest allowed
        // script size would result in a non-canonical script.
        if self.script.len() >= MAX_SCRIPTS_SIZE {
            return Err(ScriptBuilderError::OpCodeRejected(opcode));
        }

        self.script.push(opcode);
        Ok(self)
    }

    pub fn add_ops(&mut self, opcodes: &[u8]) -> ScriptBuilderResult<&mut Self> {
        // Pushes that would cause the script to exceed the largest allowed
        // script size would result in a non-canonical script.
        if self.script.len() + opcodes.len() > MAX_SCRIPTS_SIZE {
            return Err(ScriptBuilderError::OpCodesRejected(opcodes.len()));
        }

        self.script.extend_from_slice(opcodes);
        Ok(self)
    }

    /// Returns the number of bytes the canonical encoding of the data will take.
    pub fn canonical_data_size(data: &[u8]) -> usize {
        let data_len = data.len();

        // When the data consists of a single number that can be represented
        // by one of the "small integer" opcodes, that opcode will used be instead
        // of a data push opcode followed by the number.
        if data_len == 0 || (data_len == 1 && (data[0] <= OP_SMALL_INT_MAX_VAL || data[0] == OP_1_NEGATE_VAL)) {
            return 1;
        }

        data_len
            + if data_len <= OP_DATA_MAX_VAL as usize {
                1 // length encoded as OpData#
            } else if data_len <= u8::MAX as usize {
                2 // length encoded as OpPushData1 + 1 byte for value
            } else if data_len <= u16::MAX as usize {
                3 // length encoded as OpPushData2 + 2 bytes for value
            } else {
                5 // length encoded as OpPushData4 + 4 bytes for value
            }
    }

    /// Internal function that actually pushes the passed data to the
    /// end of the script. It automatically chooses canonical opcodes depending on
    /// the length of the data. A zero length buffer will lead to a push of empty
    /// data onto the stack (OP_0). No data limits are enforced with this function.
    fn add_raw_data(&mut self, data: &[u8]) -> &mut Self {
        let data_len = data.len();

        // When the data consists of a single number that can be represented
        // by one of the "small integer" opcodes, use that opcode instead of
        // a data push opcode followed by the number.
        if data_len == 0 || (data_len == 1 && data[0] == 0) {
            self.script.push(Op0);
            return self;
        } else if data_len == 1 && data[0] <= OP_SMALL_INT_MAX_VAL {
            self.script.push((Op1 - 1) + data[0]);
            return self;
        } else if data_len == 1 && data[0] == OP_1_NEGATE_VAL {
            self.script.push(Op1Negate);
            return self;
        }

        // Use one of the OpData# opcodes if the length of the data is small
        // enough so the data push instruction is only a single byte.
        // Otherwise, choose the smallest possible OpPushData# opcode that
        // can represent the length of the data.
        if data_len <= OP_DATA_MAX_VAL as usize {
            self.script.push((OP_DATA_MIN_VAL - 1) + data_len as u8);
        } else if data_len <= u8::MAX as usize {
            self.script.extend(once(OpPushData1).chain(once(data_len as u8)));
        } else if data_len <= u16::MAX as usize {
            self.script.extend(once(OpPushData2).chain((data_len as u16).to_le_bytes()));
        } else {
            self.script.extend(once(OpPushData4).chain((data_len as u32).to_le_bytes()));
        }

        // Append the actual data.
        self.script.extend(data);
        self
    }

    /// This function should not typically be used by ordinary users as it does not
    /// include the checks which prevent data pushes larger than the maximum allowed
    /// sizes which leads to scripts that can't be executed. This is provided for
    /// testing purposes such as tests where sizes are intentionally made larger
    /// than allowed.
    ///
    /// Use add_data instead.
    #[cfg(test)]
    pub fn add_data_unchecked(&mut self, data: &[u8]) -> &mut Self {
        self.add_raw_data(data)
    }

    /// AddData pushes the passed data to the end of the script. It automatically
    /// chooses canonical opcodes depending on the length of the data.
    ///
    /// A zero length buffer will lead to a push of empty data onto the stack (Op0 = OpFalse)
    /// and any push of data greater than [`MAX_SCRIPT_ELEMENT_SIZE`] will not modify
    /// the script since that is not allowed by the script engine.
    ///
    /// Also, the script will not be modified if pushing the data would cause the script to
    /// exceed the maximum allowed script engine size [`MAX_SCRIPTS_SIZE`].
    pub fn add_data(&mut self, data: &[u8]) -> ScriptBuilderResult<&mut Self> {
        // Pushes that would cause the script to exceed the largest allowed
        // script size would result in a non-canonical script.
        let data_size = Self::canonical_data_size(data);

        if self.script.len() + data_size > MAX_SCRIPTS_SIZE {
            return Err(ScriptBuilderError::DataRejected(data_size));
        }

        // Pushes larger than the max script element size would result in a
        // script that is not canonical.
        let data_len = data.len();
        if data_len > MAX_SCRIPT_ELEMENT_SIZE {
            return Err(ScriptBuilderError::ElementExceedsMaxSize(data_len));
        }

        Ok(self.add_raw_data(data))
    }

    pub fn add_i64(&mut self, val: i64) -> ScriptBuilderResult<&mut Self> {
        // Pushes that would cause the script to exceed the largest allowed
        // script size would result in a non-canonical script.
        if self.script.len() + 1 > MAX_SCRIPTS_SIZE {
            return Err(ScriptBuilderError::IntegerRejected(val));
        }

        // Fast path for small integers and Op1Negate.
        if val == 0 {
            self.script.push(Op0);
            return Ok(self);
        }
        if val == -1 || (1..=16).contains(&val) {
            self.script.push(((Op1 as i64 - 1) + val) as u8);
            return Ok(self);
        }

        let bytes: Vec<_> = OpcodeData::<Kip10I64>::serialize(&val.into())?;
        self.add_data(&bytes)
    }

    // Bitcoind tests utilizes this function
    #[cfg(test)]
    pub fn add_i64_min(&mut self) -> ScriptBuilderResult<&mut Self> {
        let bytes: Vec<_> = OpcodeData::serialize(&crate::data_stack::SizedEncodeInt::<9>(i64::MIN)).expect("infallible");
        self.add_data(&bytes)
    }

    /// Gets a u64 lock time, converts it to byte array in little-endian, and then used the add_data function.
    pub fn add_lock_time(&mut self, lock_time: u64) -> ScriptBuilderResult<&mut Self> {
        self.add_u64(lock_time)
    }

    /// Gets a u64 sequence, converts it to byte array in little-endian, and then used the add_data function.
    pub fn add_sequence(&mut self, sequence: u64) -> ScriptBuilderResult<&mut Self> {
        self.add_u64(sequence)
    }

    /// Gets a u64 lock time or sequence, converts it to byte array in little-endian, and then used the add_data function.
    fn add_u64(&mut self, val: u64) -> ScriptBuilderResult<&mut Self> {
        let buffer: [u8; 8] = val.to_le_bytes();
        let trimmed_size = 8 - buffer.iter().rev().position(|x| *x != 0u8).unwrap_or(8);
        let trimmed = &buffer[0..trimmed_size];
        self.add_data(trimmed)
    }

    /// Return [`HexViewBuilder`] for the script
    pub fn hex_view_builder(&self) -> HexViewBuilder<'_> {
        HexViewBuilder::new(&self.script)
    }

    /// Return ready to use [`HexView`] for the script
    pub fn hex_view(&self, offset: usize, width: usize) -> HexView<'_> {
        HexViewBuilder::new(&self.script).address_offset(offset).row_width(width).finish()
    }
}

impl Default for ScriptBuilder {
    fn default() -> Self {
        Self::new()
    }
}

#[cfg(test)]
mod tests {
    use super::*;
    use std::iter::{once, repeat_n};

    // Tests that pushing opcodes to a script via the ScriptBuilder API works as expected.
    #[test]
    fn test_add_op() {
        struct Test {
            name: &'static str,
            opcodes: Vec<u8>,
            expected: Vec<u8>,
        }

        let tests = vec![
            Test { name: "push OP_FALSE", opcodes: vec![OpFalse], expected: vec![OpFalse] },
            Test { name: "push OP_TRUE", opcodes: vec![OpTrue], expected: vec![OpTrue] },
            Test { name: "push OP_0", opcodes: vec![Op0], expected: vec![Op0] },
            Test { name: "push OP_1 OP_2", opcodes: vec![Op1, Op2], expected: vec![Op1, Op2] },
            Test { name: "push OP_BLAKE2B OP_EQUAL", opcodes: vec![OpBlake2b, OpEqual], expected: vec![OpBlake2b, OpEqual] },
        ];

        // Run tests and individually add each op via AddOp.
        for test in tests.iter() {
            let mut builder = ScriptBuilder::new();
            test.opcodes.iter().for_each(|opcode| {
                builder.add_op(*opcode).expect("the script is canonical");
            });
            let result = builder.script();
            assert_eq!(result, &test.expected, "{} wrong result using add_op", test.name);
        }

        // Run tests and bulk add ops via AddOps.
        for test in tests.iter() {
            let mut builder = ScriptBuilder::new();
            let result = builder.add_ops(&test.opcodes).expect("the script is canonical").script();
            assert_eq!(result, &test.expected, "{} wrong result using add_ops", test.name);
        }
    }

    /// Tests that pushing signed integers to a script via the ScriptBuilder API works as expected.
    #[test]
    fn test_add_i64() {
        struct Test {
            name: &'static str,
            val: i64,
            expected: Vec<u8>,
        }

        let tests = vec![
            Test { name: "push -1", val: -1, expected: vec![Op1Negate] },
            Test { name: "push small int 0", val: 0, expected: vec![Op0] },
            Test { name: "push small int 1", val: 1, expected: vec![Op1] },
            Test { name: "push small int 2", val: 2, expected: vec![Op2] },
            Test { name: "push small int 3", val: 3, expected: vec![Op3] },
            Test { name: "push small int 4", val: 4, expected: vec![Op4] },
            Test { name: "push small int 5", val: 5, expected: vec![Op5] },
            Test { name: "push small int 6", val: 6, expected: vec![Op6] },
            Test { name: "push small int 7", val: 7, expected: vec![Op7] },
            Test { name: "push small int 8", val: 8, expected: vec![Op8] },
            Test { name: "push small int 9", val: 9, expected: vec![Op9] },
            Test { name: "push small int 10", val: 10, expected: vec![Op10] },
            Test { name: "push small int 11", val: 11, expected: vec![Op11] },
            Test { name: "push small int 12", val: 12, expected: vec![Op12] },
            Test { name: "push small int 13", val: 13, expected: vec![Op13] },
            Test { name: "push small int 14", val: 14, expected: vec![Op14] },
            Test { name: "push small int 15", val: 15, expected: vec![Op15] },
            Test { name: "push small int 16", val: 16, expected: vec![Op16] },
            Test { name: "push 17", val: 17, expected: vec![OpData1, 0x11] },
            Test { name: "push 65", val: 65, expected: vec![OpData1, 0x41] },
            Test { name: "push 127", val: 127, expected: vec![OpData1, 0x7f] },
            Test { name: "push 128", val: 128, expected: vec![OpData2, 0x80, 0] },
            Test { name: "push 255", val: 255, expected: vec![OpData2, 0xff, 0] },
            Test { name: "push 256", val: 256, expected: vec![OpData2, 0, 0x01] },
            Test { name: "push 32767", val: 32767, expected: vec![OpData2, 0xff, 0x7f] },
            Test { name: "push 32768", val: 32768, expected: vec![OpData3, 0, 0x80, 0] },
            Test { name: "push -2", val: -2, expected: vec![OpData1, 0x82] },
            Test { name: "push -3", val: -3, expected: vec![OpData1, 0x83] },
            Test { name: "push -4", val: -4, expected: vec![OpData1, 0x84] },
            Test { name: "push -5", val: -5, expected: vec![OpData1, 0x85] },
            Test { name: "push -17", val: -17, expected: vec![OpData1, 0x91] },
            Test { name: "push -65", val: -65, expected: vec![OpData1, 0xc1] },
            Test { name: "push -127", val: -127, expected: vec![OpData1, 0xff] },
            Test { name: "push -128", val: -128, expected: vec![OpData2, 0x80, 0x80] },
            Test { name: "push -255", val: -255, expected: vec![OpData2, 0xff, 0x80] },
            Test { name: "push -256", val: -256, expected: vec![OpData2, 0x00, 0x81] },
            Test { name: "push -32767", val: -32767, expected: vec![OpData2, 0xff, 0xff] },
            Test { name: "push -32768", val: -32768, expected: vec![OpData3, 0x00, 0x80, 0x80] },
            Test {
                name: "push 9223372036854775807",
                val: 9223372036854775807,
                expected: vec![OpData8, 0xFF, 0xFF, 0xFF, 0xFF, 0xFF, 0xFF, 0xFF, 0x7F],
            },
        ];

        for test in tests {
            let mut builder = ScriptBuilder::new();
            let result = builder.add_i64(test.val).expect("the script is canonical").script();
            assert_eq!(result, test.expected, "{} wrong result", test.name);
        }

        // special case that used in bitcoind test
        let mut builder = ScriptBuilder::new();
        let result = builder.add_i64_min().expect("the script is canonical").script();
        assert_eq!(
            result,
            vec![OpData9, 0x00, 0x00, 0x00, 0x00, 0x00, 0x00, 0x00, 0x80, 0x80],
            "push -9223372036854775808 wrong result"
        );
    }

    /// Tests that pushing data to a script via the ScriptBuilder API works as expected and conforms to BIP0062.
    #[test]
    fn test_add_data() {
        struct Test {
            name: &'static str,
            data: Vec<u8>,
            expected: ScriptBuilderResult<Vec<u8>>,
            /// use add_data_unchecked instead of add_data
            unchecked: bool,
        }

        let tests = vec![
            // BIP0062: Pushing an empty byte sequence must use OP_0.
            Test { name: "push empty byte sequence", data: vec![], expected: Ok(vec![Op0]), unchecked: false },
            Test { name: "push 1 byte 0x00", data: vec![0x00], expected: Ok(vec![Op0]), unchecked: false },
            // BIP0062: Pushing a 1-byte sequence of byte 0x01 through 0x10 must use OP_n.
            Test { name: "push 1 byte 0x01", data: vec![0x01], expected: Ok(vec![Op1]), unchecked: false },
            Test { name: "push 1 byte 0x02", data: vec![0x02], expected: Ok(vec![Op2]), unchecked: false },
            Test { name: "push 1 byte 0x03", data: vec![0x03], expected: Ok(vec![Op3]), unchecked: false },
            Test { name: "push 1 byte 0x04", data: vec![0x04], expected: Ok(vec![Op4]), unchecked: false },
            Test { name: "push 1 byte 0x05", data: vec![0x05], expected: Ok(vec![Op5]), unchecked: false },
            Test { name: "push 1 byte 0x06", data: vec![0x06], expected: Ok(vec![Op6]), unchecked: false },
            Test { name: "push 1 byte 0x07", data: vec![0x07], expected: Ok(vec![Op7]), unchecked: false },
            Test { name: "push 1 byte 0x08", data: vec![0x08], expected: Ok(vec![Op8]), unchecked: false },
            Test { name: "push 1 byte 0x09", data: vec![0x09], expected: Ok(vec![Op9]), unchecked: false },
            Test { name: "push 1 byte 0x0a", data: vec![0x0a], expected: Ok(vec![Op10]), unchecked: false },
            Test { name: "push 1 byte 0x0b", data: vec![0x0b], expected: Ok(vec![Op11]), unchecked: false },
            Test { name: "push 1 byte 0x0c", data: vec![0x0c], expected: Ok(vec![Op12]), unchecked: false },
            Test { name: "push 1 byte 0x0d", data: vec![0x0d], expected: Ok(vec![Op13]), unchecked: false },
            Test { name: "push 1 byte 0x0e", data: vec![0x0e], expected: Ok(vec![Op14]), unchecked: false },
            Test { name: "push 1 byte 0x0f", data: vec![0x0f], expected: Ok(vec![Op15]), unchecked: false },
            Test { name: "push 1 byte 0x10", data: vec![0x10], expected: Ok(vec![Op16]), unchecked: false },
            // BIP0062: Pushing the byte 0x81 must use OP_1NEGATE.
            Test { name: "push 1 byte 0x81", data: vec![0x81], expected: Ok(vec![Op1Negate]), unchecked: false },
            // BIP0062: Pushing any other byte sequence up to 75 bytes must
            // use the normal data push (opcode byte n, with n the number of
            // bytes, followed n bytes of data being pushed).
            Test { name: "push 1 byte 0x11", data: vec![0x11], expected: Ok(vec![OpData1, 0x11]), unchecked: false },
            Test { name: "push 1 byte 0x80", data: vec![0x80], expected: Ok(vec![OpData1, 0x80]), unchecked: false },
            Test { name: "push 1 byte 0x82", data: vec![0x82], expected: Ok(vec![OpData1, 0x82]), unchecked: false },
            Test { name: "push 1 byte 0xff", data: vec![0xff], expected: Ok(vec![OpData1, 0xff]), unchecked: false },
            Test {
                name: "push data len 17",
                data: vec![0x49; 17],
                expected: Ok(once(OpData17).chain(repeat_n(0x49, 17)).collect()),
                unchecked: false,
            },
            Test {
                name: "push data len 75",
                data: vec![0x49; 75],
                expected: Ok(once(OpData75).chain(repeat_n(0x49, 75)).collect()),
                unchecked: false,
            },
            // BIP0062: Pushing 76 to 255 bytes must use OP_PUSHDATA1.
            Test {
                name: "push data len 76",
                data: vec![0x49; 76],
                expected: Ok(once(OpPushData1).chain(once(76)).chain(repeat_n(0x49, 76)).collect()),
                unchecked: false,
            },
            Test {
                name: "push data len 255",
                data: vec![0x49; 255],
                expected: Ok(once(OpPushData1).chain(once(255)).chain(repeat_n(0x49, 255)).collect()),
                unchecked: false,
            },
            // // BIP0062: Pushing 256 to 520 bytes must use OP_PUSHDATA2.
            Test {
                name: "push data len 256",
                data: vec![0x49; 256],
                expected: Ok(once(OpPushData2).chain([0, 1]).chain(repeat_n(0x49, 256)).collect()),
                unchecked: false,
            },
            Test {
                name: "push data len 520",
                data: vec![0x49; 520],
                expected: Ok(once(OpPushData2).chain([8, 2]).chain(repeat_n(0x49, 520)).collect()),
                unchecked: false,
            },
            // BIP0062: OP_PUSHDATA4 can never be used, as pushes over 520
            // bytes are not allowed, and those below can be done using
            // other operators.
            Test {
                name: "push data len 521",
                data: vec![0x49; 521],
                expected: Err(ScriptBuilderError::ElementExceedsMaxSize(521)),
                unchecked: false,
            },
            Test {
                name: "push data len 32767 (canonical)",
                data: vec![0x49; 32767],
                expected: Err(ScriptBuilderError::DataRejected(32770)),
                unchecked: false,
            },
            Test {
                name: "push data len 65536 (canonical)",
                data: vec![0x49; 65536],
                expected: Err(ScriptBuilderError::DataRejected(65541)),
                unchecked: false,
            },
            // // Additional tests for the add_data_unchecked function that
            // // intentionally allows data pushes to exceed the limit for
            // // testing purposes.

            // 3-byte data push via OP_PUSHDATA_2.
            Test {
                name: "push data len 32767 (non-canonical)",
                data: vec![0x49; 32767],
                expected: Ok(once(OpPushData2).chain([255, 127]).chain(repeat_n(0x49, 32767)).collect()),
                unchecked: true,
            },
            // 5-byte data push via OP_PUSHDATA_4.
            Test {
                name: "push data len 65536 (non-canonical)",
                data: vec![0x49; 65536],
                expected: Ok(once(OpPushData4).chain([0, 0, 1, 0]).chain(repeat_n(0x49, 65536)).collect()),
                unchecked: true,
            },
        ];

        for test in tests {
            let mut builder = ScriptBuilder::new();
            let result = match test.unchecked {
                false => builder.add_data(&test.data).map(|x| x.drain()),
                true => {
                    builder.add_data_unchecked(&test.data);
                    Ok(builder.drain())
                }
            };
            assert_eq!(result, test.expected, "{} wrong result", test.name);
        }
    }

    #[test]
    fn test_u64() {
        struct Test {
            name: &'static str,
            value: u64,
            expected: Vec<u8>,
        }

        let tests = vec![
            Test { name: "0x00", value: 0x00, expected: vec![Op0] },
            Test { name: "0x01", value: 0x01, expected: vec![Op1] },
            Test { name: "0xff", value: 0xff, expected: vec![OpData1, 0xff] },
            Test { name: "0xffee", value: 0xffee, expected: vec![OpData2, 0xee, 0xff] },
            Test { name: "0xffeedd", value: 0xffeedd, expected: vec![OpData3, 0xdd, 0xee, 0xff] },
            Test { name: "0xffeeddcc", value: 0xffeeddcc, expected: vec![OpData4, 0xcc, 0xdd, 0xee, 0xff] },
            Test { name: "0xffeeddccbb", value: 0xffeeddccbb, expected: vec![OpData5, 0xbb, 0xcc, 0xdd, 0xee, 0xff] },
            Test { name: "0xffeeddccbbaa", value: 0xffeeddccbbaa, expected: vec![OpData6, 0xaa, 0xbb, 0xcc, 0xdd, 0xee, 0xff] },
            Test {
                name: "0xffeeddccbbaa99",
                value: 0xffeeddccbbaa99,
                expected: vec![OpData7, 0x99, 0xaa, 0xbb, 0xcc, 0xdd, 0xee, 0xff],
            },
            Test {
                name: "0xffeeddccbbaa9988",
                value: 0xffeeddccbbaa9988,
                expected: vec![OpData8, 0x88, 0x99, 0xaa, 0xbb, 0xcc, 0xdd, 0xee, 0xff],
            },
            Test { name: "0xffffffffffffffff", value: u64::MAX, expected: once(OpData8).chain(repeat_n(0xff, 8)).collect() },
        ];

        for test in tests {
            let result = ScriptBuilder::new().add_u64(test.value).expect("the script is canonical").drain();
            assert_eq!(result, test.expected, "{} wrong result", test.name);
            let result = ScriptBuilder::new().add_lock_time(test.value).expect("the script is canonical").drain();
            assert_eq!(result, test.expected, "{} wrong lock time result", test.name);
            let result = ScriptBuilder::new().add_sequence(test.value).expect("the script is canonical").drain();
            assert_eq!(result, test.expected, "{} wrong sequence result", test.name);
        }
    }

    /// Ensures that all of the functions that can be used to add data to a script don't allow
    /// the script to exceed the max allowed size.
    #[test]
    fn test_exceed_max_script_size() {
        fn full_builder() -> ScriptBuilder {
            let mut builder = ScriptBuilder::new();
            builder.add_data_unchecked(&[0u8; MAX_SCRIPTS_SIZE - 3]);
            builder
        }
        // Start off by constructing a max size script.
        let mut builder = full_builder();
        let original_result: Vec<u8> = Vec::from(builder.script());

        // Ensure adding data that would exceed the maximum size of the script
        // does not add the data.
        let result = builder.add_data(&[0u8]).map(|_| ());
        assert_eq!(
            result,
            Err(ScriptBuilderError::DataRejected(1)),
            "adding data that would exceed the maximum size of the script must fail"
        );
        assert_eq!(builder.script(), &original_result, "unexpected modified script");

        // Ensure adding an opcode that would exceed the maximum size of the
        // script does not add the data.
        let result = builder.add_op(Op0).map(|_| ());
        assert_eq!(
            result,
            Err(ScriptBuilderError::OpCodeRejected(Op0)),
            "adding an opcode that would exceed the maximum size of the script must fail"
        );
        assert_eq!(builder.script(), &original_result, "unexpected modified script");

        // Ensure adding an opcode array that would exceed the maximum size of the
        // script does not add the data.
        let result = builder.add_ops(&[OpCheckSig]).map(|_| ());
        assert_eq!(
            result,
            Err(ScriptBuilderError::OpCodesRejected(1)),
            "adding an opcode array that would exceed the maximum size of the script must fail"
        );
        assert_eq!(builder.script(), &original_result, "unexpected modified script");

        // Ensure adding an integer that would exceed the maximum size of the
        // script does not add the data.
        let result = builder.add_i64(0).map(|_| ());
        assert_eq!(
            result,
            Err(ScriptBuilderError::IntegerRejected(0)),
            "adding an integer that would exceed the maximum size of the script must fail"
        );
        assert_eq!(builder.script(), &original_result, "unexpected modified script");

        // Ensure adding a lock time that would exceed the maximum size of the
        // script does not add the data.
        let result = builder.add_lock_time(0).map(|_| ());
        assert_eq!(
            result,
            Err(ScriptBuilderError::DataRejected(1)),
            "adding a lock time that would exceed the maximum size of the script must fail"
        );
        assert_eq!(builder.script(), &original_result, "unexpected modified script");

        // Ensure adding a sequence that would exceed the maximum size of the
        // script does not add the data.
        let result = builder.add_sequence(0).map(|_| ());
        assert_eq!(
            result,
            Err(ScriptBuilderError::DataRejected(1)),
            "adding a sequence that would exceed the maximum size of the script must fail"
        );
        assert_eq!(builder.script(), &original_result, "unexpected modified script");
    }
}<|MERGE_RESOLUTION|>--- conflicted
+++ resolved
@@ -74,14 +74,8 @@
         &self.script
     }
 
-<<<<<<< HEAD
-    #[cfg(any(test, target_arch = "wasm32", feature = "py-sdk"))]
-    pub fn extend(&mut self, data: &[u8]) {
-        self.script.extend(data);
-=======
     pub fn script_mut(&mut self) -> &mut Vec<u8> {
         &mut self.script
->>>>>>> 1adeae8e
     }
 
     pub fn drain(&mut self) -> Vec<u8> {
