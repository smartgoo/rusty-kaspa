--- conflicted
+++ resolved
@@ -281,11 +281,7 @@
 #[cfg(test)]
 mod tests {
     use super::*;
-<<<<<<< HEAD
-    use std::iter::once;
-=======
     use std::iter::{once, repeat_n};
->>>>>>> 37c23a00
 
     // Tests that pushing opcodes to a script via the ScriptBuilder API works as expected.
     #[test]
@@ -437,63 +433,39 @@
             Test {
                 name: "push data len 17",
                 data: vec![0x49; 17],
-<<<<<<< HEAD
-                expected: Ok(once(OpData17).chain(std::iter::repeat_n(0x49, 17)).collect()),
-=======
                 expected: Ok(once(OpData17).chain(repeat_n(0x49, 17)).collect()),
->>>>>>> 37c23a00
                 unchecked: false,
             },
             Test {
                 name: "push data len 75",
                 data: vec![0x49; 75],
-<<<<<<< HEAD
-                expected: Ok(once(OpData75).chain(std::iter::repeat_n(0x49, 75)).collect()),
-=======
                 expected: Ok(once(OpData75).chain(repeat_n(0x49, 75)).collect()),
->>>>>>> 37c23a00
                 unchecked: false,
             },
             // BIP0062: Pushing 76 to 255 bytes must use OP_PUSHDATA1.
             Test {
                 name: "push data len 76",
                 data: vec![0x49; 76],
-<<<<<<< HEAD
-                expected: Ok(once(OpPushData1).chain(once(76)).chain(std::iter::repeat_n(0x49, 76)).collect()),
-=======
                 expected: Ok(once(OpPushData1).chain(once(76)).chain(repeat_n(0x49, 76)).collect()),
->>>>>>> 37c23a00
                 unchecked: false,
             },
             Test {
                 name: "push data len 255",
                 data: vec![0x49; 255],
-<<<<<<< HEAD
-                expected: Ok(once(OpPushData1).chain(once(255)).chain(std::iter::repeat_n(0x49, 255)).collect()),
-=======
                 expected: Ok(once(OpPushData1).chain(once(255)).chain(repeat_n(0x49, 255)).collect()),
->>>>>>> 37c23a00
                 unchecked: false,
             },
             // // BIP0062: Pushing 256 to 520 bytes must use OP_PUSHDATA2.
             Test {
                 name: "push data len 256",
                 data: vec![0x49; 256],
-<<<<<<< HEAD
-                expected: Ok(once(OpPushData2).chain([0, 1]).chain(std::iter::repeat_n(0x49, 256)).collect()),
-=======
                 expected: Ok(once(OpPushData2).chain([0, 1]).chain(repeat_n(0x49, 256)).collect()),
->>>>>>> 37c23a00
                 unchecked: false,
             },
             Test {
                 name: "push data len 520",
                 data: vec![0x49; 520],
-<<<<<<< HEAD
-                expected: Ok(once(OpPushData2).chain([8, 2]).chain(std::iter::repeat_n(0x49, 520)).collect()),
-=======
                 expected: Ok(once(OpPushData2).chain([8, 2]).chain(repeat_n(0x49, 520)).collect()),
->>>>>>> 37c23a00
                 unchecked: false,
             },
             // BIP0062: OP_PUSHDATA4 can never be used, as pushes over 520
@@ -525,22 +497,14 @@
             Test {
                 name: "push data len 32767 (non-canonical)",
                 data: vec![0x49; 32767],
-<<<<<<< HEAD
-                expected: Ok(once(OpPushData2).chain([255, 127]).chain(std::iter::repeat_n(0x49, 32767)).collect()),
-=======
                 expected: Ok(once(OpPushData2).chain([255, 127]).chain(repeat_n(0x49, 32767)).collect()),
->>>>>>> 37c23a00
                 unchecked: true,
             },
             // 5-byte data push via OP_PUSHDATA_4.
             Test {
                 name: "push data len 65536 (non-canonical)",
                 data: vec![0x49; 65536],
-<<<<<<< HEAD
-                expected: Ok(once(OpPushData4).chain([0, 0, 1, 0]).chain(std::iter::repeat_n(0x49, 65536)).collect()),
-=======
                 expected: Ok(once(OpPushData4).chain([0, 0, 1, 0]).chain(repeat_n(0x49, 65536)).collect()),
->>>>>>> 37c23a00
                 unchecked: true,
             },
         ];
@@ -585,15 +549,7 @@
                 value: 0xffeeddccbbaa9988,
                 expected: vec![OpData8, 0x88, 0x99, 0xaa, 0xbb, 0xcc, 0xdd, 0xee, 0xff],
             },
-<<<<<<< HEAD
-            Test {
-                name: "0xffffffffffffffff",
-                value: u64::MAX,
-                expected: once(OpData8).chain(std::iter::repeat_n(0xff, 8)).collect(),
-            },
-=======
             Test { name: "0xffffffffffffffff", value: u64::MAX, expected: once(OpData8).chain(repeat_n(0xff, 8)).collect() },
->>>>>>> 37c23a00
         ];
 
         for test in tests {
